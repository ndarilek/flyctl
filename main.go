package main

import (
	"bytes"
	"context"
	"fmt"
	"os"
	"path/filepath"
	"runtime/debug"
	"time"

	"github.com/blang/semver"
	"github.com/getsentry/sentry-go"
	"github.com/logrusorgru/aurora"

	"github.com/superfly/flyctl/cmd"
	"github.com/superfly/flyctl/flyctl"
	"github.com/superfly/flyctl/internal/buildinfo"
	"github.com/superfly/flyctl/internal/client"
	"github.com/superfly/flyctl/internal/cmdutil"
	"github.com/superfly/flyctl/internal/flyerr"
	"github.com/superfly/flyctl/internal/update"
	"github.com/superfly/flyctl/terminal"
)

func main() {
	opts := sentry.ClientOptions{
		Dsn: "https://89fa584dc19b47a6952dd94bf72dbab4@sentry.io/4492967",
		// Debug:       true,
		Environment: buildinfo.Environment(),
		Release:     buildinfo.Version().String(),
		Transport: &sentry.HTTPSyncTransport{
			Timeout: 3 * time.Second,
		},
		BeforeSend: func(event *sentry.Event, hint *sentry.EventHint) *sentry.Event {
			if buildinfo.IsDev() {
				return nil
			}
			return event
		},
	}
	if err := sentry.Init(opts); err != nil {
		fmt.Printf("sentry.Init: %s", err)
	}

	defer func() {
		if err := recover(); err != nil {
			sentry.CurrentHub().Recover(err)

			var buf bytes.Buffer

			fmt.Fprintln(&buf, aurora.Red("Oops, something went wrong! Could you try that again?"))

<<<<<<< HEAD
			if flyctl.Environment != "production" {
				fmt.Fprintln(&buf)
				fmt.Fprintln(&buf, err)
				fmt.Fprintln(&buf, string(debug.Stack()))
=======
			if buildinfo.IsDev() {
				fmt.Println()
				fmt.Println(err)
				fmt.Println(string(debug.Stack()))
>>>>>>> 95a7fe05
			}

			buf.WriteTo(os.Stdout)

			os.Exit(1)
		}
	}()

	flyctl.InitConfig()

	updateChan := make(chan *update.Release)
	go func() {
		defer update.PostUpgradeCleanup()

		rel, err := checkForUpdate(buildinfo.Version())
		if err != nil {
			terminal.Debug("error checking for update:", err)
		}
		updateChan <- rel
	}()

	client := client.NewClient()

	if !client.IO.ColorEnabled() {
		// disable colors
	}

	root := cmd.NewRootCmd(client)

	// cmd, _, err := root.Traverse(os.Args[1:])
	// fmt.Println("resolved to", cmd.Use)
	// checkErr(err)

	update := <-updateChan
	if update != nil {
		fmt.Fprintln(os.Stderr, aurora.Yellow(fmt.Sprintf("Update available %s -> %s", buildinfo.Version(), update.Version)))
		fmt.Fprintln(os.Stderr, aurora.Yellow(fmt.Sprintf("Run \"%s\" to upgrade", aurora.Bold(buildinfo.Name()+" version update"))))
	}

	_, err := root.ExecuteC()
	checkErr(err)
}

func checkErr(err error) {
	if err == nil {
		return
	}

	flyerr.PrintCLIOutput(err)

	// if !isCancelledError(err) {
	// 	fmt.Println(aurora.Red("Error"), err)
	// }

	// if msg := flyerr.GetErrorDescription(err); msg != "" {

	// 	fmt.Printf("\n%s\n", msg)
	// }

	// if msg := flyerr.GetErrorSuggestion(err); msg != "" {
	// 	fmt.Printf("\n%s\n", msg)
	// }

	safeExit()
}

// func isCancelledError(err error) bool {
// 	if errors.Is(err, cmd.ErrAbort) {
// 		return true
// 	}

// 	if errors.Is(err, context.Canceled) {
// 		return true
// 	}

// 	// if err == cmd.ErrAbort {
// 	// 	return true
// 	// }

// 	// if err == context.Canceled {
// 	// 	return true
// 	// }

// 	// if merr, ok := err.(*multierror.Error); ok {
// 	// 	if len(merr.Errors) == 1 && merr.Errors[0] == context.Canceled {
// 	// 		return true
// 	// 	}
// 	// }

// 	return false
// }

func safeExit() {
	flyctl.BackgroundTaskWG.Wait()

	os.Exit(1)
}

func checkForUpdate(currentVersion semver.Version) (*update.Release, error) {
	if !shouldCheckForUpdate() {
		return nil, nil
	}

	stateFilePath := filepath.Join(flyctl.ConfigDir(), "state.yml")
	return update.CheckForUpdate(context.Background(), stateFilePath, currentVersion)
}

func shouldCheckForUpdate() bool {
	// for testing
	if os.Getenv("FLY_UPDATE_CHECK") == "1" {
		return true
	}

	if os.Getenv("FLY_NO_UPDATE_CHECK") != "" {
		return false
	}
	if os.Getenv("CODESPACES") != "" {
		return false
	}

	if !buildinfo.IsRelease() || isCI() || !cmdutil.IsTerminal(os.Stdout) || !cmdutil.IsTerminal(os.Stderr) {
		return false
	}

	return true
}

// based on https://github.com/watson/ci-info/blob/HEAD/index.js
func isCI() bool {
	return os.Getenv("CI") != "" || // GitHub Actions, Travis CI, CircleCI, Cirrus CI, GitLab CI, AppVeyor, CodeShip, dsari
		os.Getenv("BUILD_NUMBER") != "" || // Jenkins, TeamCity
		os.Getenv("RUN_ID") != "" // TaskCluster, dsari
}<|MERGE_RESOLUTION|>--- conflicted
+++ resolved
@@ -51,17 +51,10 @@
 
 			fmt.Fprintln(&buf, aurora.Red("Oops, something went wrong! Could you try that again?"))
 
-<<<<<<< HEAD
-			if flyctl.Environment != "production" {
-				fmt.Fprintln(&buf)
-				fmt.Fprintln(&buf, err)
-				fmt.Fprintln(&buf, string(debug.Stack()))
-=======
 			if buildinfo.IsDev() {
-				fmt.Println()
-				fmt.Println(err)
-				fmt.Println(string(debug.Stack()))
->>>>>>> 95a7fe05
+				fmt.Println(&buf)
+				fmt.Println(&buf, err)
+				fmt.Println(&buf, string(debug.Stack()))
 			}
 
 			buf.WriteTo(os.Stdout)
