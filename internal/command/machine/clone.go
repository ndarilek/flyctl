package machine

import (
	"context"
	"fmt"
	"time"

	"github.com/google/shlex"
	"github.com/pkg/errors"
	"github.com/samber/lo"
	"github.com/spf13/cobra"
	"github.com/superfly/flyctl/api"
	"github.com/superfly/flyctl/client"
	"github.com/superfly/flyctl/flaps"
	"github.com/superfly/flyctl/internal/appv2"
	"github.com/superfly/flyctl/internal/command"
	"github.com/superfly/flyctl/internal/flag"
	mach "github.com/superfly/flyctl/internal/machine"
	"github.com/superfly/flyctl/internal/watch"
	"github.com/superfly/flyctl/iostreams"
	"github.com/superfly/flyctl/terminal"
)

func newClone() *cobra.Command {
	const (
		short = "Clone a Fly machine"
		long  = short + "\n"

		usage = "clone <machine_id>"
	)

	cmd := command.New(usage, short, long, runMachineClone,
		command.RequireSession,
		command.LoadAppNameIfPresent,
	)

	cmd.Args = cobra.ExactArgs(1)

	flag.Add(
		cmd,
		flag.App(),
		flag.AppConfig(),
		flag.String{
			Name:        "region",
			Description: "Target region for the new machine",
		},
		flag.String{
			Name:        "name",
			Description: "Optional name for the new machine",
		},
		flag.String{
			Name:        "from-snapshot",
			Description: "Clone attached volumes and restore from snapshot, use 'last' for most recent snapshot. The default is an empty volume",
		},
		flag.String{
			Name:        "attach-volume",
			Description: "Existing volume to attach to the new machine",
		},
		flag.String{
			Name:        "process-group",
			Description: "For machines that are part of Fly Apps v2 does a regular clone and changes the process group to what is specified here",
		},
		flag.String{
			Name:        "override-cmd",
			Description: "Set CMD on the new machine to this value",
		},
		flag.Bool{
			Name:        "clear-cmd",
			Description: "Set empty CMD on the new machine so it uses default CMD for the image",
		},
		flag.Bool{
			Name:        "clear-auto-destroy",
			Description: "Disable auto destroy setting on new machine",
		},
	)

	return cmd
}

func runMachineClone(ctx context.Context) (err error) {
	var (
		machineID = flag.FirstArg(ctx)
		out       = iostreams.FromContext(ctx).Out
		appName   = appv2.NameFromContext(ctx)
		io        = iostreams.FromContext(ctx)
		colorize  = io.ColorScheme()
		client    = client.FromContext(ctx).API()
	)

	app, err := client.GetAppCompact(ctx, appName)
	if err != nil {
		help := newClone().Help()

		if help != nil {
			fmt.Println(help)

		}

		fmt.Println()

		return err
	}
	appConfig, err := getAppConfig(ctx, appName)
	if err != nil {
		return fmt.Errorf("failed to get app config: %w", err)
	}
	flapsClient, err := flaps.New(ctx, app)
	if err != nil {
		return fmt.Errorf("could not make flaps client: %w", err)
	}
	ctx = flaps.NewContext(ctx, flapsClient)

	source, err := flapsClient.Get(ctx, machineID)
	if err != nil {
		return err
	}

	region := flag.GetString(ctx, "region")
	if region == "" {
		region = source.Region
	}

	fmt.Fprintf(out, "Cloning machine %s into region %s\n", colorize.Bold(source.ID), colorize.Bold(region))

	targetConfig := source.Config
<<<<<<< HEAD
	if targetProcessGroup := flag.GetString(ctx, "process-group"); targetProcessGroup != "" {
		allProcessConfigs, err := appConfig.GetProcessConfigs()
		if err != nil {
			return err
		}
		processConfig, present := allProcessConfigs[targetProcessGroup]
		if !present {
			return fmt.Errorf("process group %s is not present in app configuration, add a [processes] section to fly.toml", targetProcessGroup)
		}
		if targetProcessGroup == api.MachineProcessGroupFlyAppReleaseCommand {
			return fmt.Errorf("invalid process group %s, %s is reserved for internal use", targetProcessGroup, api.MachineProcessGroupFlyAppReleaseCommand)
		}
		targetConfig.Metadata[api.MachineConfigMetadataKeyFlyProcessGroup] = targetProcessGroup
		terminal.Infof("Setting process group to %s for new machine and updating cmd, services, and checks\n", targetProcessGroup)
		targetConfig.Init.Cmd = processConfig.Cmd
		targetConfig.Services = processConfig.Services
		targetConfig.Checks = processConfig.Checks
	}

	image := fmt.Sprintf("%s/%s", source.ImageRef.Registry, source.ImageRef.Repository)
	tag := source.ImageRef.Tag
	digest := source.ImageRef.Digest

	if tag != "" && digest != "" {
		image = fmt.Sprintf("%s:%s@%s", image, tag, digest)
	} else if digest != "" {
		image = fmt.Sprintf("%s@%s", image, digest)
	} else if tag != "" {
		image = fmt.Sprintf("%s:%s", image, tag)
	}
	targetConfig.Image = image
=======
	targetConfig.Image = source.FullImageRef()
>>>>>>> 0901ea2f

	if flag.GetBool(ctx, "clear-cmd") {
		targetConfig.Init.Cmd = make([]string, 0)
	} else if targetCmd := flag.GetString(ctx, "override-cmd"); targetCmd != "" {
		theCmd, err := shlex.Split(targetCmd)
		if err != nil {
			return fmt.Errorf("error splitting cmd: %w", err)
		}
		targetConfig.Init.Cmd = theCmd
	}
	if flag.GetBool(ctx, "clear-auto-destroy") {
		targetConfig.AutoDestroy = false
	}
	if targetConfig.AutoDestroy {
		fmt.Fprintf(io.Out, "Auto destroy enabled and will destroy machine on exit. Use --clear-auto-destroy to remove this setting.\n")
	}

	for _, mnt := range source.Config.Mounts {
		var vol *api.Volume
		if volID := flag.GetString(ctx, "attach-volume"); volID != "" {
			fmt.Fprintf(out, "Attaching existing volume %s\n", colorize.Bold(volID))
			vol, err = client.GetVolume(ctx, volID)
			if err != nil {
				return fmt.Errorf("could not get existing volume: %w", err)
			}

			if vol.IsAttached() {
				return fmt.Errorf("volume %s is already attached to a machine", vol.ID)
			}
		} else {
			var snapshotID *string
			switch snapID := flag.GetString(ctx, "from-snapshot"); snapID {
			case "last":
				snapshots, err := client.GetVolumeSnapshots(ctx, mnt.Volume)
				if err != nil {
					return err
				}
				if len(snapshots) > 0 {
					snapshot := lo.MaxBy(snapshots, func(i, j api.Snapshot) bool { return i.CreatedAt.After(j.CreatedAt) })
					snapshotID = &snapshot.ID
					fmt.Fprintf(out, "Creating new volume from snapshot %s of %s\n", colorize.Bold(*snapshotID), colorize.Bold(mnt.Volume))
				} else {
					fmt.Fprintf(out, "No snapshot for source volume %s, the new volume will start empty\n", colorize.Bold(mnt.Volume))
					snapshotID = nil
				}
			case "":
				fmt.Fprintf(out, "Volume '%s' will start empty\n", colorize.Bold(mnt.Name))
			default:
				snapshotID = &snapID
				fmt.Fprintf(io.Out, "Creating new volume from snapshot: %s", colorize.Bold(*snapshotID))
			}

			volInput := api.CreateVolumeInput{
				AppID:             app.ID,
				Name:              mnt.Name,
				Region:            region,
				SizeGb:            mnt.SizeGb,
				Encrypted:         mnt.Encrypted,
				SnapshotID:        snapshotID,
				RequireUniqueZone: false,
			}
			vol, err = client.CreateVolume(ctx, volInput)
			if err != nil {
				return err
			}
		}

		targetConfig.Mounts = []api.MachineMount{
			{
				Volume: vol.ID,
				Path:   mnt.Path,
			},
		}
	}

	input := api.LaunchMachineInput{
		AppID:  app.Name,
		Name:   flag.GetString(ctx, "name"),
		Region: region,
		Config: targetConfig,
	}

	fmt.Fprintf(out, "Provisioning a new machine with image %s...\n", source.Config.Image)

	launchedMachine, err := flapsClient.Launch(ctx, input)
	if err != nil {
		return err
	}

	fmt.Fprintf(out, "  Machine %s has been created...\n", colorize.Bold(launchedMachine.ID))
	fmt.Fprintf(out, "  Waiting for machine %s to start...\n", colorize.Bold(launchedMachine.ID))

	// wait for a machine to be started
	err = mach.WaitForStartOrStop(ctx, launchedMachine, "start", time.Minute*5)
	if err != nil {
		return err
	}

	if err = watch.MachinesChecks(ctx, []*api.Machine{launchedMachine}); err != nil {
		return fmt.Errorf("error while watching health checks: %w", err)
	}

	fmt.Fprintf(out, "Machine has been successfully cloned!\n")

	return
}

func getAppConfig(ctx context.Context, appName string) (*appv2.Config, error) {
	apiClient := client.FromContext(ctx).API()
	cfg := appv2.ConfigFromContext(ctx)
	if cfg == nil {
		terminal.Debug("no local app config detected; fetching from backend ...")

		apiConfig, err := apiClient.GetConfig(ctx, appName)
		if err != nil {
			return nil, fmt.Errorf("failed fetching existing app config: %w", err)
		}

		basicApp, err := apiClient.GetAppBasic(ctx, appName)
		if err != nil {
			return nil, err
		}

		cfg, err := appv2.FromDefinition(&apiConfig.Definition)
		if err != nil {
			return nil, err
		}
		cfg.AppName = basicApp.Name
		return cfg, nil
	}

	definition, err := cfg.ToDefinition()
	if err != nil {
		return nil, err
	}

	parsedCfg, err := apiClient.ParseConfig(ctx, appName, *definition)
	if err != nil {
		return nil, err
	}

	// FIXME: ignore this for machines... (flyctl needs a validator for machines)
	if !parsedCfg.Valid {
		fmt.Println()
		if len(parsedCfg.Errors) > 0 {
			terminal.Errorf("\nConfiguration errors in %s:\n\n", cfg.FlyTomlPath)
		}
		for _, e := range parsedCfg.Errors {
			terminal.Errorf("   %s\n", e)
		}
		fmt.Println()
		return nil, errors.New("error app configuration is not valid")
	}

	return cfg, nil
}<|MERGE_RESOLUTION|>--- conflicted
+++ resolved
@@ -123,7 +123,6 @@
 	fmt.Fprintf(out, "Cloning machine %s into region %s\n", colorize.Bold(source.ID), colorize.Bold(region))
 
 	targetConfig := source.Config
-<<<<<<< HEAD
 	if targetProcessGroup := flag.GetString(ctx, "process-group"); targetProcessGroup != "" {
 		allProcessConfigs, err := appConfig.GetProcessConfigs()
 		if err != nil {
@@ -143,21 +142,7 @@
 		targetConfig.Checks = processConfig.Checks
 	}
 
-	image := fmt.Sprintf("%s/%s", source.ImageRef.Registry, source.ImageRef.Repository)
-	tag := source.ImageRef.Tag
-	digest := source.ImageRef.Digest
-
-	if tag != "" && digest != "" {
-		image = fmt.Sprintf("%s:%s@%s", image, tag, digest)
-	} else if digest != "" {
-		image = fmt.Sprintf("%s@%s", image, digest)
-	} else if tag != "" {
-		image = fmt.Sprintf("%s:%s", image, tag)
-	}
-	targetConfig.Image = image
-=======
 	targetConfig.Image = source.FullImageRef()
->>>>>>> 0901ea2f
 
 	if flag.GetBool(ctx, "clear-cmd") {
 		targetConfig.Init.Cmd = make([]string, 0)
