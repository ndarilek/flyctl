package flypg

import (
	"context"
	"fmt"
	"time"

	"github.com/logrusorgru/aurora"
	"github.com/superfly/flyctl/api"
	"github.com/superfly/flyctl/client"
	"github.com/superfly/flyctl/helpers"

	machines "github.com/superfly/flyctl/internal/command/machine"
	"github.com/superfly/flyctl/internal/flag"
	"github.com/superfly/flyctl/internal/spinner"
	"github.com/superfly/flyctl/internal/watch"

	"github.com/superfly/flyctl/flaps"
	iostreams "github.com/superfly/flyctl/iostreams"
)

var (
	volumeName     = "pg_data"
	volumePath     = "/data"
	duration10s, _ = time.ParseDuration("10s")
	duration15s, _ = time.ParseDuration("15s")
	duration1m, _  = time.ParseDuration("1m")
	checkPathPg    = "/flycheck/pg"
	checkPathRole  = "/flycheck/role"
	checkPathVm    = "/flycheck/vm"
)

type Launcher struct {
	client *api.Client
}

type CreateClusterInput struct {
	AppName            string
	ConsulURL          string
	ImageRef           string
	InitialClusterSize int
	Organization       *api.Organization
	Password           string
	Region             string
	VolumeSize         *int
	VMSize             *api.VMSize
	SnapshotID         *string
}

func NewLauncher(client *api.Client) *Launcher {
	return &Launcher{
		client: client,
	}
}

// Launches a postgres cluster using the machines runtime
func (l *Launcher) LaunchMachinesPostgres(ctx context.Context, config *CreateClusterInput) error {
	client := client.FromContext(ctx).API()

	app, err := l.createApp(ctx, config)
	if err != nil {
		return err
	}

	secrets, err := l.setSecrets(ctx, config)
	if err != nil {
		return err
	}

	io := iostreams.FromContext(ctx)

	flapsClient, err := flaps.New(ctx, app)
	if err != nil {
		return err
	}
	ctx = flaps.NewContext(ctx, flapsClient)

	var nodes = make([]*api.Machine, 0)

	for i := 0; i < config.InitialClusterSize; i++ {
		machineConf := l.getPostgresConfig(config)

		imageRef, err := client.GetLatestImageTag(ctx, "flyio/postgres", config.SnapshotID)
		if err != nil {
			return err
		}

		machineConf.Image = imageRef

		snapshot := config.SnapshotID
		verb := "Provisioning"

		// When a snapshot is specified, we only want to pass it into the first volume created.
		if snapshot != nil {
			verb = "Restoring"
			if i > 0 {
				snapshot = nil
			}
		}

		fmt.Fprintf(io.Out, "%s %d of %d machines with image %s\n", verb, i+1, config.InitialClusterSize, imageRef)

		volInput := api.CreateVolumeInput{
			AppID:             app.ID,
			Name:              volumeName,
			Region:            config.Region,
			SizeGb:            *config.VolumeSize,
			Encrypted:         true,
			RequireUniqueZone: false,
			SnapshotID:        snapshot,
		}

		vol, err := l.client.CreateVolume(ctx, volInput)
		if err != nil {
			return err
		}

		machineConf.Mounts = append(machineConf.Mounts, api.MachineMount{
			Volume:    vol.ID,
			Path:      volumePath,
			SizeGb:    *config.VolumeSize,
			Encrypted: vol.Encrypted,
		})

		launchInput := api.LaunchMachineInput{
			AppID:   app.ID,
			OrgSlug: config.Organization.ID,
			Region:  config.Region,
			Config:  machineConf,
		}

		machine, err := flapsClient.Launch(ctx, launchInput)
		if err != nil {
			return err
		}

<<<<<<< HEAD
		fmt.Println("Waiting for machine to start...")
=======
		fmt.Fprintf(io.Out, "Waiting for machine to start...\n")
>>>>>>> 1dd41fcc

		waitTimeout := time.Minute * 5
		if snapshot != nil {
			waitTimeout = time.Hour
		}

		err = machines.WaitForStartOrStop(ctx, flapsClient, machine, "start", waitTimeout)
		if err != nil {
			return err
		}
		nodes = append(nodes, machine)

		fmt.Fprintf(io.Out, "Machine %s is %s\n", machine.ID, machine.State)

	}

	if !flag.GetBool(ctx, "detach") {
		if err := watch.MachinesChecks(ctx, nodes); err != nil {
			return err
		}
	}

	connStr := fmt.Sprintf("postgres://postgres:%s@%s.internal:5432\n", secrets["OPERATOR_PASSWORD"], config.AppName)

	fmt.Fprintf(io.Out, "  Username:    postgres\n")
	fmt.Fprintf(io.Out, "  Password:    %s\n", secrets["OPERATOR_PASSWORD"])
	fmt.Fprintf(io.Out, "  Hostname:    %s.internal\n", config.AppName)
	fmt.Fprintf(io.Out, "  Proxy port:  5432\n")
	fmt.Fprintf(io.Out, "  Postgres port:  5433\n")
	fmt.Fprintln(io.Out, aurora.Italic("Save your credentials in a secure place -- you won't be able to see them again!"))

	fmt.Fprintln(io.Out)
	fmt.Fprintln(io.Out, aurora.Bold("Connect to postgres"))
	fmt.Fprintf(io.Out, "Any app within the %s organization can connect to this Postgres using the following credentials:\n", config.Organization.Name)
	fmt.Fprintf(io.Out, "For example: %s\n", connStr)

	fmt.Fprintln(io.Out)
	fmt.Fprintln(io.Out, "Now that you've set up postgres, here's what you need to understand: https://fly.io/docs/reference/postgres-whats-next/")

	// TODO: wait for the cluster to be ready

	return nil
}

// Launches a postgres cluster using the nomad runtime
func (l *Launcher) LaunchNomadPostgres(ctx context.Context, config *CreateClusterInput) (err error) {
	var (
		client = client.FromContext(ctx).API()
		io     = iostreams.FromContext(ctx)
	)

	if config.ImageRef == "" {
		api.StringPointer("flyio/postgres")
	}

	input := api.CreatePostgresClusterInput{
		Name:           config.AppName,
		OrganizationID: config.Organization.ID,
		Region:         &config.Region,
		ImageRef:       &config.ImageRef,
		Count:          &config.InitialClusterSize,
		Password:       &config.Password,
		VMSize:         &config.VMSize.Name,
		VolumeSizeGB:   config.VolumeSize,
	}

	if config.SnapshotID != nil {
		input.SnapshotID = config.SnapshotID
	}

	s := spinner.Run(io, "Launching...")

	payload, err := client.CreatePostgresCluster(ctx, input)
	if err != nil {
		return err
	}
	s.StopWithMessage(fmt.Sprintf("Postgres cluster %s created\n", payload.App.Name))

	fmt.Fprintf(io.Out, "  Username:    %s\n", payload.Username)
	fmt.Fprintf(io.Out, "  Password:    %s\n", payload.Password)
	fmt.Fprintf(io.Out, "  Hostname:    %s.internal\n", payload.App.Name)
	fmt.Fprintf(io.Out, "  Proxy Port:  5432\n")
	fmt.Fprintf(io.Out, "  Postgres Port: 5433\n")
	fmt.Fprintln(io.Out, aurora.Italic("Save your credentials in a secure place -- you won't be able to see them again!"))

	if !flag.GetDetach(ctx) {
		if err := watch.Deployment(ctx, payload.App.Name, ""); err != nil {
			return err
		}
	}

	fmt.Fprintln(io.Out)
	fmt.Fprintln(io.Out, aurora.Bold("Connect to postgres"))
	fmt.Fprintf(io.Out, "Any app within the %s organization can connect to postgres using the above credentials and the hostname \"%s.internal.\"\n", config.Organization.Name, payload.App.Name)
	fmt.Fprintf(io.Out, "For example: postgres://%s:%s@%s.internal:%d\n", payload.Username, payload.Password, payload.App.Name, 5432)

	fmt.Fprintln(io.Out)
	fmt.Fprintln(io.Out, "Now that you've set up postgres, here's what you need to understand: https://fly.io/docs/reference/postgres-whats-next/")

	return
}

func (l *Launcher) getPostgresConfig(config *CreateClusterInput) *api.MachineConfig {
	machineConfig := api.MachineConfig{}

	// Set env
	machineConfig.Env = map[string]string{
		"PRIMARY_REGION": config.Region,
	}

	// Set VM resources
	machineConfig.Guest = &api.MachineGuest{
		CPUKind:  config.VMSize.CPUClass,
		CPUs:     int(config.VMSize.CPUCores),
		MemoryMB: config.VMSize.MemoryMB,
	}

	// Metrics
	machineConfig.Metrics = &api.MachineMetrics{
		Path: "/metrics",
		Port: 9187,
	}

	machineConfig.Checks = map[string]api.MachineCheck{
		"pg": {
			Port:     5500,
			Type:     "http",
			HTTPPath: &checkPathPg,
			Interval: &api.Duration{Duration: duration15s},
			Timeout:  &api.Duration{Duration: duration10s},
		},
		"role": {
			Port:     5500,
			Type:     "http",
			HTTPPath: &checkPathRole,
			Interval: &api.Duration{Duration: duration15s},
			Timeout:  &api.Duration{Duration: duration10s},
		},
		"vm": {
			Port:     5500,
			Type:     "http",
			HTTPPath: &checkPathVm,
			Interval: &api.Duration{Duration: duration1m},
			Timeout:  &api.Duration{Duration: duration10s},
		},
	}

	// Restart policy
	machineConfig.Restart.Policy = api.MachineRestartPolicyAlways

	return &machineConfig
}

func (l *Launcher) createApp(ctx context.Context, config *CreateClusterInput) (*api.AppCompact, error) {
	fmt.Println("Creating app...")
	appInput := api.CreateAppInput{
		OrganizationID:  config.Organization.ID,
		Name:            config.AppName,
		PreferredRegion: &config.Region,
		AppRoleID:       "postgres_cluster",
	}

	app, err := l.client.CreateApp(ctx, appInput)
	if err != nil {
		return nil, err
	}

	return &api.AppCompact{
		ID:       app.ID,
		Name:     app.Name,
		Status:   app.Status,
		Deployed: app.Deployed,
		Hostname: app.Hostname,
		AppURL:   app.AppURL,
		Organization: &api.OrganizationBasic{
			ID:   app.Organization.ID,
			Slug: app.Organization.Slug,
		},
	}, nil
}

func (l *Launcher) setSecrets(ctx context.Context, config *CreateClusterInput) (map[string]string, error) {
	fmt.Println("Setting secrets...")

	var suPassword, replPassword, opPassword string
	var err error

	suPassword, err = helpers.RandString(15)
	if err != nil {
		return nil, err
	}

	replPassword, err = helpers.RandString(15)
	if err != nil {
		return nil, err
	}

	opPassword, err = helpers.RandString(15)
	if err != nil {
		return nil, err
	}

	secrets := map[string]string{
		"SU_PASSWORD":       suPassword,
		"REPL_PASSWORD":     replPassword,
		"OPERATOR_PASSWORD": opPassword,
	}

	if config.SnapshotID != nil {
		secrets["FLY_RESTORED_FROM"] = *config.SnapshotID
	}

	if config.ConsulURL == "" {
		consulURL, err := l.generateConsulURL(ctx, config)
		if err != nil {
			return nil, err
		}
		secrets["FLY_CONSUL_URL"] = consulURL
	} else {
		secrets["CONSUL_URL"] = config.ConsulURL
	}

	if config.Password != "" {
		secrets["OPERATOR_PASSWORD"] = config.Password
	}

	_, err = l.client.SetSecrets(ctx, config.AppName, secrets)

	return secrets, err
}

func (l *Launcher) generateConsulURL(ctx context.Context, config *CreateClusterInput) (string, error) {
	data, err := l.client.EnablePostgresConsul(ctx, config.AppName)
	if err != nil {
		return "", err
	}

	return data.ConsulURL, nil
}<|MERGE_RESOLUTION|>--- conflicted
+++ resolved
@@ -134,11 +134,7 @@
 			return err
 		}
 
-<<<<<<< HEAD
-		fmt.Println("Waiting for machine to start...")
-=======
 		fmt.Fprintf(io.Out, "Waiting for machine to start...\n")
->>>>>>> 1dd41fcc
 
 		waitTimeout := time.Minute * 5
 		if snapshot != nil {
