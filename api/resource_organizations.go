--- conflicted
+++ resolved
@@ -24,7 +24,6 @@
 	return data.Organizations.Nodes, nil
 }
 
-<<<<<<< HEAD
 func (client *Client) FindOrganizationBySlug(slug string) (*Organization, error) {
 	q := `
 		query($slug: String!) {
@@ -38,7 +37,17 @@
 	`
 
 	req := client.NewRequest(q)
-=======
+  
+  req.Var("slug", slug)
+
+	data, err := client.Run(req)
+	if err != nil {
+		return nil, err
+	}
+  
+  return data.Organization, nil
+}
+  
 func (client *Client) GetCurrentOrganizations() (Organization, []Organization, error) {
 	query := `
 		query {
@@ -148,7 +157,6 @@
 	`
 
 	req := client.NewRequest(query)
->>>>>>> 12ceb4b8
 	req.Var("slug", slug)
 
 	data, err := client.Run(req)
@@ -156,9 +164,6 @@
 		return nil, err
 	}
 
-<<<<<<< HEAD
-	return data.Organization, nil
-=======
 	return &data.OrganizationDetails, nil
 }
 
@@ -213,5 +218,4 @@
 	}
 
 	return data.DeleteOrganization.DeletedOrganizationId, nil
->>>>>>> 12ceb4b8
 }